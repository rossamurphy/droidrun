--- conflicted
+++ resolved
@@ -18,18 +18,11 @@
 class AdbTools(Tools):
     """Core UI interaction tools for Android device control."""
 
-<<<<<<< HEAD
-    def __init__(self, serial: str = "emulator-5554", adb_path: str = "adb") -> None:
-        # Instance‐level cache for clickable elements (index-based tapping)
-        self.clickable_elements_cache: List[Dict[str, Any]] = []
-        self.serial = serial
-=======
     def __init__(self, serial: str, adb_path: str ="adb") -> None:
         # Instance‐level cache for clickable elements (index-based tapping)
         self.clickable_elements_cache: List[Dict[str, Any]] = []
         self.serial = serial
         self.adb_path = adb_path
->>>>>>> b609b16c
         self.device_manager = DeviceManager(adb_path=adb_path)
         self.last_screenshot = None
         self.reason = None
@@ -40,38 +33,19 @@
         # Store all screenshots with timestamps
         self.screenshots: List[Dict[str, Any]] = []
 
-    @classmethod
-    async def create(cls: Type[Self], serial: str = None, adb_path: str = "adb") -> Self:
-        """Create an AdbTools instance.
-
-        Args:
-            serial: Optional device serial number. If not provided, the first device found will be used.
-
-        Returns:
-            AdbTools instance
-        """
-        if not serial:
-            dvm = DeviceManager(adb_path)
-            devices = await dvm.list_devices()
-            if not devices or len(devices) < 1:
-                raise ValueError("No devices found")
-            serial = devices[0].serial
-
-        return AdbTools(serial)
-
-    def _get_device_serial(self) -> str:
+    def get_device_serial(self) -> str:
         """Get the device serial from the instance or environment variable."""
         # First try using the instance's serial
         if self.serial:
             return self.serial
 
-    async def _get_device(self) -> Optional[Device]:
+    async def get_device(self) -> Optional[Device]:
         """Get the device instance using the instance's serial or from environment variable.
 
         Returns:
             Device instance or None if not found
         """
-        serial = self._get_device_serial()
+        serial = self.get_device_serial()
         if not serial:
             raise ValueError("No device serial specified - set device_serial parameter")
 
@@ -81,46 +55,63 @@
 
         return device
 
-    def _parse_content_provider_output(
-        self, raw_output: str
-    ) -> Optional[Dict[str, Any]]:
+    def parse_package_list(self, output: str) -> List[Dict[str, str]]:
+        """Parse the output of 'pm list packages -f' command.
+
+        Args:
+            output: Raw command output from 'pm list packages -f'
+
+        Returns:
+            List of dictionaries containing package info with 'package' and 'path' keys
+        """
+        apps = []
+        for line in output.splitlines():
+            if line.startswith("package:"):
+                # Format is: "package:/path/to/base.apk=com.package.name"
+                path_and_pkg = line[8:]  # Strip "package:"
+                if "=" in path_and_pkg:
+                    path, package = path_and_pkg.rsplit("=", 1)
+                    apps.append({"package": package.strip(), "path": path.strip()})
+        return apps
+
+    def _parse_content_provider_output(self, raw_output: str) -> Optional[Dict[str, Any]]:
         """
         Parse the raw ADB content provider output and extract JSON data.
-
+        
         Args:
             raw_output (str): Raw output from ADB content query command
-
+            
         Returns:
             dict: Parsed JSON data or None if parsing failed
         """
         # The ADB content query output format is: "Row: 0 result={json_data}"
         # We need to extract the JSON part after "result="
-        lines = raw_output.strip().split("\n")
-
+        lines = raw_output.strip().split('\n')
+        
         for line in lines:
             line = line.strip()
-
+            
             # Look for lines that contain "result=" pattern
             if "result=" in line:
                 # Extract everything after "result="
                 result_start = line.find("result=") + 7
                 json_str = line[result_start:]
-
+                
                 try:
                     # Parse the JSON string
                     json_data = json.loads(json_str)
                     return json_data
                 except json.JSONDecodeError:
                     continue
-
+            
             # Fallback: try to parse lines that start with { or [
-            elif line.startswith("{") or line.startswith("["):
+            elif line.startswith('{') or line.startswith('['):
                 try:
                     json_data = json.loads(line)
                     return json_data
                 except json.JSONDecodeError:
                     continue
-
+        
         # If no valid JSON found in individual lines, try the entire output
         try:
             json_data = json.loads(raw_output.strip())
@@ -206,7 +197,7 @@
                 if not device:
                     return f"Error: Device {serial} not found"
             else:
-                device = await self._get_device()
+                device = await self.get_device()
 
             await device.tap(x, y)
 
@@ -253,7 +244,7 @@
                 if not device:
                     return f"Error: Device {self.serial} not found"
             else:
-                device = await self._get_device()
+                device = await self.get_device()
 
             await device.tap(x, y)
             print(f"Tapped at coordinates ({x}, {y})")
@@ -299,13 +290,11 @@
                 if not device:
                     return f"Error: Device {self.serial} not found"
             else:
-                device = await self._get_device()
+                device = await self.get_device()
 
             await device.swipe(start_x, start_y, end_x, end_y, duration_ms)
             await asyncio.sleep(1)
-            print(
-                f"Swiped from ({start_x}, {start_y}) to ({end_x}, {end_y}) in {duration_ms}ms"
-            )
+            print(f"Swiped from ({start_x}, {start_y}) to ({end_x}, {end_y}) in {duration_ms}ms")
             return True
         except ValueError as e:
             print(f"Error: {str(e)}")
@@ -328,7 +317,7 @@
                 if not device:
                     return f"Error: Device {serial} not found"
             else:
-                device = await self._get_device()
+                device = await self.get_device()
 
             # Save the current keyboard
             original_ime = await device._adb.shell(
@@ -381,7 +370,7 @@
                 if not device:
                     return f"Error: Device {self.serial} not found"
             else:
-                device = await self._get_device()
+                device = await self.get_device()
 
             await device.press_key(3)
             return f"Pressed key BACK"
@@ -407,7 +396,7 @@
                 if not device:
                     return f"Error: Device {self.serial} not found"
             else:
-                device = await self._get_device()
+                device = await self.get_device()
 
             key_names = {
                 66: "ENTER",
@@ -436,7 +425,7 @@
                 if not device:
                     return f"Error: Device {self.serial} not found"
             else:
-                device = await self._get_device()
+                device = await self.get_device()
 
             result = await device.start_app(package, activity)
             return result
@@ -460,7 +449,7 @@
                 if not device:
                     return f"Error: Device {self.serial} not found"
             else:
-                device = await self._get_device()
+                device = await self.get_device()
 
             if not os.path.exists(apk_path):
                 return f"Error: APK file not found at {apk_path}"
@@ -482,7 +471,7 @@
                 if not device:
                     raise ValueError(f"Device {self.serial} not found")
             else:
-                device = await self._get_device()
+                device = await self.get_device()
             screen_tuple = await device.take_screenshot()
             self.last_screenshot = screen_tuple[1]
 
@@ -514,11 +503,157 @@
                 if not device:
                     raise ValueError(f"Device {self.serial} not found")
             else:
-                device = await self._get_device()
-
-            return await device.list_packages(include_system_apps)
+                device = await self.get_device()
+
+            # Use the direct ADB command to get packages with paths
+            cmd = ["pm", "list", "packages", "-f"]
+            if not include_system_apps:
+                cmd.append("-3")
+
+            output = await device._adb.shell(device._serial, " ".join(cmd))
+
+            # Parse the package list using the function
+            packages = self.parse_package_list(output)
+            # Format package list for better readability
+            package_list = [pack["package"] for pack in packages]
+            for package in package_list:
+                print(package)
+            return package_list
         except ValueError as e:
             raise ValueError(f"Error listing packages: {str(e)}")
+
+    async def extract(self, filename: Optional[str] = None) -> str:
+        """Extract and save the current UI state to a JSON file.
+
+        This function captures the current UI state including all UI elements
+        and saves it to a JSON file for later analysis or reference.
+
+        Args:
+            filename: Optional filename to save the UI state (defaults to ui_state_TIMESTAMP.json)
+
+        Returns:
+            Path to the saved JSON file
+        """
+        try:
+            # Generate default filename if not provided
+            if not filename:
+                timestamp = int(time.time())
+                filename = f"ui_state_{timestamp}.json"
+
+            # Ensure the filename ends with .json
+            if not filename.endswith(".json"):
+                filename += ".json"
+
+            # Get the UI elements
+            ui_elements = await self.get_all_elements(self.serial)
+
+            # Save to file
+            save_path = os.path.abspath(filename)
+            async with aiofiles.open(save_path, "w", encoding="utf-8") as f:
+                await f.write(json.dumps(ui_elements, indent=2))
+
+            return f"UI state extracted and saved to {save_path}"
+
+        except Exception as e:
+            return f"Error extracting UI state: {e}"
+
+    async def get_all_elements(self) -> Dict[str, Any]:
+        """
+        Get all UI elements from the device, including non-interactive elements.
+
+        This function interacts with the TopViewService app installed on the device
+        to capture all UI elements, even those that are not interactive. This provides
+        a complete view of the UI hierarchy for analysis or debugging purposes.
+
+        Returns:
+            Dictionary containing all UI elements extracted from the device screen
+        """
+        try:
+            # Get the device
+            device = await self.device_manager.get_device(self.serial)
+            if not device:
+                raise ValueError(f"Device {self.serial} not found")
+
+            # Create a temporary file for the JSON
+            with tempfile.NamedTemporaryFile(suffix=".json") as temp:
+                local_path = temp.name
+
+                try:
+                    # Clear logcat to make it easier to find our output
+                    await device._adb.shell(device._serial, "logcat -c")
+
+                    # Trigger the custom service via broadcast to get ALL elements
+                    await device._adb.shell(
+                        device._serial,
+                        "am broadcast -a com.droidrun.portal.GET_ALL_ELEMENTS",
+                    )
+
+                    # Poll for the JSON file path
+                    start_time = asyncio.get_event_loop().time()
+                    max_wait_time = 10  # Maximum wait time in seconds
+                    poll_interval = 0.2  # Check every 200ms
+
+                    device_path = None
+                    while asyncio.get_event_loop().time() - start_time < max_wait_time:
+                        # Check logcat for the file path
+                        logcat_output = await device._adb.shell(
+                            device._serial,
+                            'logcat -d | grep "DROIDRUN_FILE" | grep "JSON data written to" | tail -1',
+                        )
+
+                        # Parse the file path if present
+                        match = re.search(r"JSON data written to: (.*)", logcat_output)
+                        if match:
+                            device_path = match.group(1).strip()
+                            break
+
+                        # Wait before polling again
+                        await asyncio.sleep(poll_interval)
+
+                    # Check if we found the file path
+                    if not device_path:
+                        raise ValueError(
+                            f"Failed to find the JSON file path in logcat after {max_wait_time} seconds"
+                        )
+
+                    logger.debug(f"Pulling file from {device_path} to {local_path}")
+                    # Pull the JSON file from the device
+                    await device._adb.pull_file(device._serial, device_path, local_path)
+
+                    # Read the JSON file
+                    async with aiofiles.open(local_path, "r", encoding="utf-8") as f:
+                        json_content = await f.read()
+
+                    # Clean up the temporary file
+                    with contextlib.suppress(OSError):
+                        os.unlink(local_path)
+
+                    # Try to parse the JSON
+                    import json
+
+                    try:
+                        ui_data = json.loads(json_content)
+
+                        return {
+                            "all_elements": ui_data,
+                            "count": (
+                                len(ui_data)
+                                if isinstance(ui_data, list)
+                                else sum(1 for _ in ui_data.get("elements", []))
+                            ),
+                            "message": "Retrieved all UI elements from the device screen",
+                        }
+                    except json.JSONDecodeError:
+                        raise ValueError("Failed to parse UI elements JSON data")
+
+                except Exception as e:
+                    # Clean up in case of error
+                    with contextlib.suppress(OSError):
+                        os.unlink(local_path)
+                    raise ValueError(f"Error retrieving all UI elements: {e}")
+
+        except Exception as e:
+            raise ValueError(f"Error getting all UI elements: {e}")
 
     def complete(self, success: bool, reason: str = ""):
         """
@@ -585,26 +720,26 @@
         Returns:
             Dictionary containing both 'a11y_tree' and 'phone_state' data
         """
-
+        
         try:
             if serial:
                 device = await self.device_manager.get_device(serial)
                 if not device:
                     raise ValueError(f"Device {serial} not found")
             else:
-                device = await self._get_device()
+                device = await self.get_device()
 
             adb_output = await device._adb.shell(
                 device._serial,
-                "content query --uri content://com.droidrun.portal/state",
+                'content query --uri content://com.droidrun.portal/state'
             )
 
             state_data = self._parse_content_provider_output(adb_output)
-
+            
             if state_data is None:
                 return {
                     "error": "Parse Error",
-                    "message": "Failed to parse state data from ContentProvider response",
+                    "message": "Failed to parse state data from ContentProvider response"
                 }
 
             if isinstance(state_data, dict) and "data" in state_data:
@@ -614,25 +749,25 @@
                 except json.JSONDecodeError:
                     return {
                         "error": "Parse Error",
-                        "message": "Failed to parse JSON data from ContentProvider data field",
+                        "message": "Failed to parse JSON data from ContentProvider data field"
                     }
             else:
                 return {
                     "error": "Format Error",
-                    "message": f"Unexpected state data format: {type(state_data)}",
+                    "message": f"Unexpected state data format: {type(state_data)}"
                 }
 
             # Validate that both a11y_tree and phone_state are present
             if "a11y_tree" not in combined_data:
                 return {
                     "error": "Missing Data",
-                    "message": "a11y_tree not found in combined state data",
+                    "message": "a11y_tree not found in combined state data"
                 }
-
+            
             if "phone_state" not in combined_data:
                 return {
-                    "error": "Missing Data",
-                    "message": "phone_state not found in combined state data",
+                    "error": "Missing Data", 
+                    "message": "phone_state not found in combined state data"
                 }
 
             # Filter out the "type" attribute from all a11y_tree elements
@@ -640,7 +775,9 @@
             filtered_elements = []
             for element in elements:
                 # Create a copy of the element without the "type" attribute
-                filtered_element = {k: v for k, v in element.items() if k != "type"}
+                filtered_element = {
+                    k: v for k, v in element.items() if k != "type"
+                }
 
                 # Also filter children if present
                 if "children" in filtered_element:
@@ -650,25 +787,19 @@
                     ]
 
                 filtered_elements.append(filtered_element)
-
+            
             self.clickable_elements_cache = filtered_elements
-
+            
             return {
                 "a11y_tree": filtered_elements,
-                "phone_state": combined_data["phone_state"],
+                "phone_state": combined_data["phone_state"]
             }
 
         except Exception as e:
-            return {
-                "error": str(e),
-                "message": f"Error getting combined state: {str(e)}",
-            }
-
+            return {"error": str(e), "message": f"Error getting combined state: {str(e)}"}
 
 if __name__ == "__main__":
-
     async def main():
-        tools = await AdbTools.create()
-        print(tools.serial)
+        tools = AdbTools()
 
     asyncio.run(main())