[project]
name = "droidrun"
version = "0.3.2"
description = "A framework for controlling Android devices through LLM agents"
authors = [
    {name = "Niels Schmidt", email = "niels.schmidt@droidrun.ai"},
]
dependencies = [
    "click>=8.1.0",
    "rich>=13.0.0",
    "pydantic>=2.0.0",
    "aiofiles>=23.0.0",
    "openai>=1.0.0",
    "anthropic>=0.7.0",
    "pillow>=10.0.0",
    "python-dotenv>=1.0.0",
    "llama-index",
    "llama-index-callbacks-arize-phoenix",
    "llama-index-llms-gemini",
    "arize-phoenix",
    "llama-index-llms-openai",
    "llama-index-llms-openai-like",
    "llama-index-llms-google-genai",
    "llama-index-llms-deepseek",
    "llama-index-llms-anthropic",
    "llama-index-llms-ollama",
    "posthog==6.0.2"
]
requires-python = ">=3.10"
readme = "README.md"
license = {text = "MIT"}
classifiers = [
    "Development Status :: 4 - Beta",
    "Intended Audience :: Developers",
    "Intended Audience :: Information Technology",
    "Intended Audience :: Science/Research",
    "License :: OSI Approved :: MIT License",
    "Programming Language :: Python :: 3",
    "Programming Language :: Python :: 3.10",
    "Programming Language :: Python :: 3.11",
    "Topic :: Software Development :: Libraries :: Python Modules",
    "Topic :: Software Development :: Testing",
    "Topic :: Scientific/Engineering :: Artificial Intelligence",
    "Topic :: Software Development :: Libraries :: Application Frameworks",
    "Topic :: Communications :: Chat",
    "Topic :: Software Development :: Testing :: Acceptance",
    "Topic :: Software Development :: Quality Assurance",
    "Topic :: System :: Emulators",
    "Topic :: Utilities",
]

[project.urls]
Homepage = "https://github.com/droidrun/droidrun"
"Bug Tracker" = "https://github.com/droidrun/droidrun/issues"
Documentation = "https://docs.droidrun.ai/"

[project.optional-dependencies]
dev = [
    "black>=23.0.0",
    "ruff>=0.1.0",
    "mypy>=1.0.0",
    "bandit>=1.7.0",
    "safety>=2.0.0"
]

[build-system]
requires = ["hatchling"]
build-backend = "hatchling.build"

[tool.hatch.metadata]
allow-direct-references = true

[tool.hatch.build.targets.wheel]
packages = ["droidrun"]

[project.scripts]
droidrun = "droidrun.cli.main:cli"

[tool.ruff]
line-length = 100
target-version = "py310"

[tool.ruff.lint]
select = [
    "E",  # pycodestyle errors
    "W",  # pycodestyle warnings
    "F",  # pyflakes
    "I",  # isort
    "B",  # flake8-bugbear
<<<<<<< HEAD
=======
] 

[[tool.pydoc-markdown.loaders]]
type = "python"
packages = [ "droidrun" ]
modules = [ "droidrun" ]

[[tool.pydoc-markdown.processors]]
type = "filter"
documented_only = false
do_not_filter_modules = true
skip_empty_modules = true

[[tool.pydoc-markdown.processors]]
type = "smart"

[[tool.pydoc-markdown.processors]]
type = "crossref"

[tool.pydoc-markdown.renderer]
type = "hugo"
build_directory = "docs"
content_directory = "v3/sdk"
clean_render = true


[tool.pydoc-markdown.renderer.markdown]
classdef_with_decorators = false
signature_with_decorators = false
data_code_block = true
descriptive_class_title = false
render_module_header = false
format_code_style = "facebook"
add_module_prefix = false
add_method_class_prefix = true

header_level_by_type = {Module = 1, Class = 2, Method = 4, Function = 4, Variable = 4}


[[tool.pydoc-markdown.renderer.pages]]
title = "DroidAgent"
name = "droid-agent"
contents = [ 
    "droidrun.agent.droid.droid_agent.DroidAgent",
    "droidrun.agent.droid.droid_agent.DroidAgent.__init__",
    "droidrun.agent.droid.droid_agent.DroidAgent.run",
]

[[tool.pydoc-markdown.renderer.pages]]
title = "Tools"
name = "base-tools"
contents = [
    "droidrun.tools.tools.Tools.*",
    "droidrun.tools.tools.describe_tools",
]

[[tool.pydoc-markdown.renderer.pages]]
title = "AdbTools"
name = "adb-tools"
contents = [
    "droidrun.tools.adb.AdbTools.*",
]

[[tool.pydoc-markdown.renderer.pages]]
title = "IOSTools"
name = "ios-tools"
contents = [
    "droidrun.tools.ios.IOSTools.*",
]

[[tool.pydoc-markdown.renderer.pages]]
title = "Adb Utils"
name = "adb-utils"
contents = [
    "droidrun.adb.manager.DeviceManager.*",
    "droidrun.adb.device.Device.*",
>>>>>>> b609b16c
]<|MERGE_RESOLUTION|>--- conflicted
+++ resolved
@@ -24,7 +24,6 @@
     "llama-index-llms-deepseek",
     "llama-index-llms-anthropic",
     "llama-index-llms-ollama",
-    "posthog==6.0.2"
 ]
 requires-python = ">=3.10"
 readme = "README.md"
@@ -87,9 +86,7 @@
     "F",  # pyflakes
     "I",  # isort
     "B",  # flake8-bugbear
-<<<<<<< HEAD
-=======
-] 
+]
 
 [[tool.pydoc-markdown.loaders]]
 type = "python"
@@ -131,7 +128,7 @@
 [[tool.pydoc-markdown.renderer.pages]]
 title = "DroidAgent"
 name = "droid-agent"
-contents = [ 
+contents = [
     "droidrun.agent.droid.droid_agent.DroidAgent",
     "droidrun.agent.droid.droid_agent.DroidAgent.__init__",
     "droidrun.agent.droid.droid_agent.DroidAgent.run",
@@ -165,5 +162,4 @@
 contents = [
     "droidrun.adb.manager.DeviceManager.*",
     "droidrun.adb.device.Device.*",
->>>>>>> b609b16c
 ]